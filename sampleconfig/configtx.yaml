--- conflicted
+++ resolved
@@ -288,39 +288,6 @@
             - kafka1:9092
             - kafka2:9092
 
-<<<<<<< HEAD
-    #JCS: BFT-SMaRt options
-    BFTsmart:
-
-        # ConnectionPoolSize: The size of the connection pool that links the golang component to the java component.
-        ConnectionPoolSize: 20
-
-        # RecvPort: The localhost TCP port from which the java component sends blocks to the golang component.
-        RecvPort: 9999
-
-    # EtcdRaft defines configuration which must be set when the "etcdraft"
-    # orderertype is chosen.
-    EtcdRaft:
-        # The set of Raft replicas for this network. For the etcd/raft-based
-        # implementation, we expect every replica to also be an OSN. Therefore,
-        # a subset of the host:port items enumerated in this list should be
-        # replicated under the Orderer.Addresses key above.
-        Consenters:
-            - Host: raft0.example.com
-              Port: 7050
-              ClientTLSCert: path/to/ClientTLSCert0
-              ServerTLSCert: path/to/ServerTLSCert0
-            - Host: raft1.example.com
-              Port: 7050
-              ClientTLSCert: path/to/ClientTLSCert1
-              ServerTLSCert: path/to/ServerTLSCert1
-            - Host: raft2.example.com
-              Port: 7050
-              ClientTLSCert: path/to/ClientTLSCert2
-              ServerTLSCert: path/to/ServerTLSCert2
-
-=======
->>>>>>> 908739e0
     # Organizations lists the orgs participating on the orderer side of the
     # network.
     Organizations:
