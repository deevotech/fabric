# Copyright IBM Corp. All Rights Reserved.
#
# SPDX-License-Identifier: Apache-2.0
#

---
################################################################################
#
#   PROFILES
#
#   Different configuration profiles may be encoded here to be specified as
#   parameters to the configtxgen tool. The profiles which specify consortiums
#   are to be used for generating the orderer genesis block. With the correct
#   consortium members defined in the orderer genesis block, channel creation
#   requests may be generated with only the org member names and a consortium
#   name.
#
################################################################################
Profiles:

    # SampleInsecureSolo defines a configuration which uses the Solo orderer,
    # contains no MSP definitions, and allows all transactions and channel
    # creation requests for the consortium SampleConsortium.
    SampleInsecureSolo:
        Orderer:
            <<: *OrdererDefaults
        Consortiums:
            SampleConsortium:
                Organizations:

    # SampleInsecureKafka defines a configuration that differs from the
    # SampleInsecureSolo one only in that it uses the Kafka-based orderer.
    SampleInsecureKafka:
        Orderer:
            <<: *OrdererDefaults
            OrdererType: kafka
        Consortiums:
            SampleConsortium:
                Organizations:

    # JCS: my profile
    # SampleInsecureBFTsmart defines a configuration that differs from the
    # SampleInsecureSolo one only in that is uses the Kafka-based orderer.
    SampleInsecureBFTsmart:
        Orderer:
            <<: *OrdererDefaults
            OrdererType: bftsmart
        Consortiums:
            SampleConsortium:
                Organizations:

    # SampleDevModeSolo defines a configuration which uses the Solo orderer,
    # contains the sample MSP as both orderer and consortium member, and
    # requires only basic membership for admin privileges. It also defines
    # an Application on the ordering system channel, which should usually
    # be avoided.
    SampleDevModeSolo:
        Orderer:
            <<: *OrdererDefaults
            Organizations:
                - <<: *SampleOrg
                  AdminPrincipal: Role.MEMBER
        Application:
            <<: *ApplicationDefaults
            Organizations:
                - <<: *SampleOrg
                  AdminPrincipal: Role.MEMBER
        Consortiums:
            SampleConsortium:
                Organizations:
                    - <<: *SampleOrg
                      AdminPrincipal: Role.MEMBER

    # SampleDevModeSoloV1.1 mimics the SampleDevModeSolo definition but
    # additionally defines the v1.1 only capabilities which do not allow a
    # mixed v1.0.x v1.1.x network.
    SampleDevModeSoloV1_1:
        Capabilities:
            <<: *ChannelCapabilities
        Orderer:
            <<: *OrdererDefaults
            Organizations:
                - <<: *SampleOrg
                  AdminPrincipal: Role.MEMBER
            Capabilities:
                <<: *OrdererCapabilities
        Application:
            <<: *ApplicationDefaults
            Organizations:
                - <<: *SampleOrg
                  AdminPrincipal: Role.MEMBER
            Capabilities:
                <<: *ApplicationCapabilities
        Consortiums:
            SampleConsortium:
                Organizations:
                    - <<: *SampleOrg
                      AdminPrincipal: Role.MEMBER

    # SampleDevModeKafka defines a configuration that differs from the
    # SampleDevModeSolo one only in that it uses the Kafka-based orderer.
    SampleDevModeKafka:
        Orderer:
            <<: *OrdererDefaults
            OrdererType: kafka
            Organizations:
                - <<: *SampleOrg
                  AdminPrincipal: Role.MEMBER
        Application:
            <<: *ApplicationDefaults
            Organizations:
                - <<: *SampleOrg
                  AdminPrincipal: Role.MEMBER
        Consortiums:
            SampleConsortium:
                Organizations:
                    - <<: *SampleOrg
                      AdminPrincipal: Role.MEMBER

    # SampleDevModeKafkaV1_1 mimics the SampleDevModeKafka definition but
    # additionally defines the v1.1 only capabilities which do not allow a
    # mixed v1.0.x v1.1.x network.
    SampleDevModeKafkaV1_1:
        Capabilities:
            <<: *ChannelCapabilities
        Orderer:
            <<: *OrdererDefaults
            OrdererType: kafka
            Organizations:
                - <<: *SampleOrg
                  AdminPrincipal: Role.MEMBER
            Capabilities:
                <<: *OrdererCapabilities
        Application:
            <<: *ApplicationDefaults
            Organizations:
                - <<: *SampleOrg
                  AdminPrincipal: Role.MEMBER
            Capabilities:
                <<: *ApplicationCapabilities
        Consortiums:
            SampleConsortium:
                Organizations:
                    - <<: *SampleOrg
                      AdminPrincipal: Role.MEMBER

    # SampleSingleMSPSolo defines a configuration which uses the Solo orderer,
    # and contains a single MSP definition (the MSP sampleconfig).
    # The Consortium SampleConsortium has only a single member, SampleOrg.
    SampleSingleMSPSolo:
        Orderer:
            <<: *OrdererDefaults
            Organizations:
                - *SampleOrg
        Consortiums:
            SampleConsortium:
                Organizations:
                    - *SampleOrg

<<<<<<< HEAD
    # JCS: my profile
    # SampleSingleMSPBFTsmart defines a configuration which uses the Solo orderer,
    # and contains a single MSP definition (the MSP sampleconfig).
    # The Consortium SampleConsortium has only a single member, SampleOrg
    SampleSingleMSPBFTsmart:
        Orderer:
            <<: *OrdererDefaults
            OrdererType: bftsmart
=======
    # SampleSingleMSPKafka defines a configuration that differs from the
    # SampleSingleMSPSolo one only in that it uses the Kafka-based orderer.
    SampleSingleMSPKafka:
        Orderer:
            <<: *OrdererDefaults
            OrdererType: kafka
>>>>>>> 38c190f0
            Organizations:
                - *SampleOrg
        Consortiums:
            SampleConsortium:
                Organizations:
                    - *SampleOrg

<<<<<<< HEAD
    # SampleEmptyInsecureChannel defines a channel with no members
    # and therefore no access control
=======
    # SampleSingleMSPSoloV1_1 mimics the SampleSingleMSPSolo definition but
    # additionally defines the v1.1 only capabilities which do not allow a
    # mixed v1.0.x v1.1.x network.
    SampleSingleMSPSoloV1_1:
        Capabilities:
            <<: *ChannelCapabilities
        Orderer:
            <<: *OrdererDefaults
            Organizations:
                - *SampleOrg
            Capabilities:
                <<: *OrdererCapabilities
        Consortiums:
            SampleConsortium:
                Organizations:
                    - *SampleOrg

    # SampleSingleMSPKafkaV1_1 defines a configuration that differs from the
    # SampleSingleMSPSoloV1_1 one only in that it uses the Kafka-based orderer.
    SampleSingleMSPKafkaV1_1:
        Capabilities:
            <<: *ChannelCapabilities
        Orderer:
            <<: *OrdererDefaults
            OrdererType: kafka
            Organizations:
                - *SampleOrg
            Capabilities:
                <<: *OrdererCapabilities
        Consortiums:
            SampleConsortium:
                Organizations:
                    - *SampleOrg

    # SampleNoConsortium is very similar to SampleInsecureSolo, except it does
    # not define Consortiums.
    SampleNoConsortium:
        Orderer:
            <<: *OrdererDefaults

    # SampleEmptyInsecureChannel defines a channel with no members and
    # therefore no access control.
>>>>>>> 38c190f0
    SampleEmptyInsecureChannel:
        Consortium: SampleConsortium
        Application:
            Organizations:

    # SampleSingleMSPChannel defines a channel with only the sample org as a
    # member. It is designed to be used in conjunction with SampleSingleMSPSolo
    # and SampleSingleMSPKafka orderer profiles.
    SampleSingleMSPChannel:
        Consortium: SampleConsortium
        Application:
            Organizations:
                - *SampleOrg

    # SampleSingleMSPChannelV1_1 defines a channel just as
    # SampleSingleMSPChannel. However, it also defines the capabilities map which
    # makes this channel incompatible with v1.0.x peers.
    SampleSingleMSPChannelV1_1:
        Consortium: SampleConsortium
        Application:
            Organizations:
                - *SampleOrg
            Capabilities:
                <<: *ApplicationCapabilities

################################################################################
#
#   ORGANIZATIONS
#
#   This section defines the organizational identities that can be referenced
#   in the configuration profiles.
#
################################################################################
Organizations:

    # SampleOrg defines an MSP using the sampleconfig. It should never be used
    # in production but may be used as a template for other definitions.
    - &SampleOrg
        # Name is the key by which this org will be referenced in channel
        # configuration transactions.
        # Name can include alphanumeric characters as well as dots and dashes.
        Name: SampleOrg

        # ID is the key by which this org's MSP definition will be referenced.
        # ID can include alphanumeric characters as well as dots and dashes.
        ID: DEFAULT

        # MSPDir is the filesystem path which contains the MSP configuration.
        MSPDir: msp

        # AdminPrincipal dictates the type of principal used for an
        # organization's Admins policy. Today, only the values of Role.ADMIN and
        # Role.MEMBER are accepted, which indicates a principal of role type
        # ADMIN and role type MEMBER respectively.
        AdminPrincipal: Role.ADMIN

        # AnchorPeers defines the location of peers which can be used for
        # cross-org gossip communication. Note, this value is only encoded in
        # the genesis block in the Application section context.
        AnchorPeers:
            - Host: 127.0.0.1
              Port: 7051

################################################################################
#
#   ORDERER
#
#   This section defines the values to encode into a config transaction or
#   genesis block for orderer related parameters.
#
################################################################################
Orderer: &OrdererDefaults

    # Orderer Type: The orderer implementation to start.
    # Available types are "solo" and "kafka".
    OrdererType: solo
    
    # Addresses here is a nonexhaustive list of orderers the peers and clients can 
    # connect to. Adding/removing nodes from this list has no impact on their 
    # participation in ordering. 
    # NOTE: In the solo case, this should be a one-item list.
    Addresses:
        - 127.0.0.1:7050

    # Batch Timeout: The amount of time to wait before creating a batch.
    BatchTimeout: 2s

    # Batch Size: Controls the number of messages batched into a block.
    BatchSize:

        # Max Message Count: The maximum number of messages to permit in a
        # batch.
        MaxMessageCount: 10

        # Absolute Max Bytes: The absolute maximum number of bytes allowed for
        # the serialized messages in a batch. If the "kafka" OrdererType is
        # selected, set 'message.max.bytes' and 'replica.fetch.max.bytes' on
        # the Kafka brokers to a value that is larger than this one.
        AbsoluteMaxBytes: 10 MB

        # Preferred Max Bytes: The preferred maximum number of bytes allowed
        # for the serialized messages in a batch. A message larger than the
        # preferred max bytes will result in a batch larger than preferred max
        # bytes.
        PreferredMaxBytes: 512 KB

    # Max Channels is the maximum number of channels to allow on the ordering
    # network. When set to 0, this implies no maximum number of channels.
    MaxChannels: 0

    Kafka:
        # Brokers: A list of Kafka brokers to which the orderer connects. Edit
        # this list to identify the brokers of the ordering service.
        # NOTE: Use IP:port notation.
        Brokers:
            - kafka0:9092
            - kafka1:9092
            - kafka2:9092

<<<<<<< HEAD
    #JCS: BFT-SMaRt options
    BFTsmart:

        # ConnectionPoolSize: The size of the connection pool that links the golang component to the java component.
        ConnectionPoolSize: 20

        # RecvPort: The localhost TCP port from which the java component sends blocks to the golang component.
        RecvPort: 9999

    # Organizations is the list of orgs which are defined as participants on
    # the orderer side of the network.
=======
    # Organizations lists the orgs participating on the orderer side of the
    # network.
>>>>>>> 38c190f0
    Organizations:

################################################################################
#
#   APPLICATION
#
#   This section defines the values to encode into a config transaction or
#   genesis block for application-related parameters.
#
################################################################################
Application: &ApplicationDefaults

    # Organizations lists the orgs participating on the application side of the
    # network.
    Organizations:

################################################################################
#
#   CAPABILITIES
#
#   This section defines the capabilities of fabric network. This is a new
#   concept as of v1.1.0 and should not be utilized in mixed networks with
#   v1.0.x peers and orderers.  Capabilities define features which must be
#   present in a fabric binary for that binary to safely participate in the
#   fabric network.  For instance, if a new MSP type is added, newer binaries
#   might recognize and validate the signatures from this type, while older
#   binaries without this support would be unable to validate those
#   transactions.  This could lead to different versions of the fabric binaries
#   having different world states.  Instead, defining a capability for a channel
#   informs those binaries without this capability that they must cease
#   processing transactions until they have been upgraded.  For v1.0.x if any
#   capabilities are defined (including a map with all capabilities turned off)
#   then the v1.0.x peer will deliberately crash.
#
################################################################################
Capabilities:
    # Channel capabilities apply to both the orderers and the peers and must be
    # supported by both.  Set the value of the capability to true to require it.
    Channel: &ChannelCapabilities
        # V1.1 for Channel is a catchall flag for behavior which has been
        # determined to be desired for all orderers and peers running v1.0.x,
        # but the modification of which would cause incompatibilities.  Users
        # should leave this flag set to true.
        V1_1: true

    # Orderer capabilities apply only to the orderers, and may be safely
    # manipulated without concern for upgrading peers.  Set the value of the
    # capability to true to require it.
    Orderer: &OrdererCapabilities
        # V1.1 for Order is a catchall flag for behavior which has been
        # determined to be desired for all orderers running v1.0.x, but the
        # modification of which  would cause incompatibilities.  Users should
        # leave this flag set to true.
        V1_1: true

    # Application capabilities apply only to the peer network, and may be
    # safely manipulated without concern for upgrading orderers.  Set the value
    # of the capability to true to require it.
    Application: &ApplicationCapabilities
        # V1.1 for Application is a catchall flag for behavior which has been
        # determined to be desired for all peers running v1.0.x, but the
        # modification of which would cause incompatibilities.  Users should
        # leave this flag set to true.
        V1_1: true
        # V1_1_PVTDATA_EXPERIMENTAL is an Application capability to enable the
        # private data capability.  It is only supported when using peers built
        # with experimental build tag.  When set to true, private data
        # collections can be configured upon chaincode instantiation and
        # utilized within chaincode Invokes.
        # NOTE: Use of this feature with non "experimental" binaries on the
        # network may cause a fork.
        V1_1_PVTDATA_EXPERIMENTAL: false
        # V1_1_RESOURCETREE_EXPERIMENTAL is an Application capability to enable
        # the resources capability. Currently this is needed for defining
        # resource-based access control (RBAC). RBAC helps set fine-grained
        # access control on system resources such as the endorser and various
        # system chaincodes. Default is v1.0-based access control based on
        # CHANNEL_READERS and CHANNEL_WRITERS.
        # NOTE: Use of this feature with non "experimental" binaries on
        # the network may cause a fork.
        V1_1_RESOURCETREE_EXPERIMENTAL: false<|MERGE_RESOLUTION|>--- conflicted
+++ resolved
@@ -157,7 +157,6 @@
                 Organizations:
                     - *SampleOrg
 
-<<<<<<< HEAD
     # JCS: my profile
     # SampleSingleMSPBFTsmart defines a configuration which uses the Solo orderer,
     # and contains a single MSP definition (the MSP sampleconfig).
@@ -166,14 +165,19 @@
         Orderer:
             <<: *OrdererDefaults
             OrdererType: bftsmart
-=======
+            Organizations:
+                - *SampleOrg
+        Consortiums:
+            SampleConsortium:
+                Organizations:
+                    - *SampleOrg
+
     # SampleSingleMSPKafka defines a configuration that differs from the
     # SampleSingleMSPSolo one only in that it uses the Kafka-based orderer.
     SampleSingleMSPKafka:
         Orderer:
             <<: *OrdererDefaults
             OrdererType: kafka
->>>>>>> 38c190f0
             Organizations:
                 - *SampleOrg
         Consortiums:
@@ -181,10 +185,6 @@
                 Organizations:
                     - *SampleOrg
 
-<<<<<<< HEAD
-    # SampleEmptyInsecureChannel defines a channel with no members
-    # and therefore no access control
-=======
     # SampleSingleMSPSoloV1_1 mimics the SampleSingleMSPSolo definition but
     # additionally defines the v1.1 only capabilities which do not allow a
     # mixed v1.0.x v1.1.x network.
@@ -227,7 +227,6 @@
 
     # SampleEmptyInsecureChannel defines a channel with no members and
     # therefore no access control.
->>>>>>> 38c190f0
     SampleEmptyInsecureChannel:
         Consortium: SampleConsortium
         Application:
@@ -347,7 +346,6 @@
             - kafka1:9092
             - kafka2:9092
 
-<<<<<<< HEAD
     #JCS: BFT-SMaRt options
     BFTsmart:
 
@@ -357,12 +355,8 @@
         # RecvPort: The localhost TCP port from which the java component sends blocks to the golang component.
         RecvPort: 9999
 
-    # Organizations is the list of orgs which are defined as participants on
-    # the orderer side of the network.
-=======
     # Organizations lists the orgs participating on the orderer side of the
     # network.
->>>>>>> 38c190f0
     Organizations:
 
 ################################################################################
