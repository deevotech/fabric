--- conflicted
+++ resolved
@@ -1,12 +1,5 @@
-<<<<<<< HEAD
-#
-# Copyright IBM Corp. All Rights Reserved.
-#
-# SPDX-License-Identifier: Apache-2.0
-=======
 #SPDX-License-Identifier: Apache-2.0
 
->>>>>>> 78a3a8da
 # Local build binaries
 node-cli/node-cli
 *.pyc
@@ -19,13 +12,7 @@
 tags
 .tags
 .vagrant/
-<<<<<<< HEAD
-/build
-/manifests
-/scripts/manifests
-=======
 /.build
->>>>>>> 78a3a8da
 /release/darwin-amd64
 /release/linux-amd64
 /release/linux-s390x
