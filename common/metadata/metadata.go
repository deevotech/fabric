--- conflicted
+++ resolved
@@ -9,11 +9,7 @@
 // Variables defined by the Makefile and passed in with ldflags
 var Version string = "latest"
 var CommitSHA string = "development build"
-<<<<<<< HEAD
-var BaseVersion string = "0.4.13"
-=======
 var BaseVersion string = "0.4.14"
->>>>>>> 908739e0
 var BaseDockerLabel string = "org.hyperledger.fabric"
 var DockerNamespace string = "hyperledger"
 var BaseDockerNamespace string = "hyperledger"