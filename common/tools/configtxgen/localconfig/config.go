--- conflicted
+++ resolved
@@ -208,11 +208,6 @@
 		Kafka: Kafka{
 			Brokers: []string{"127.0.0.1:9092"},
 		},
-<<<<<<< HEAD
-		BFTsmart: BFTsmart{ //JCS: my own options
-			ConnectionPoolSize: 20,
-			RecvPort:           9999,
-=======
 		EtcdRaft: &etcdraft.Metadata{
 			Options: &etcdraft.Options{
 				TickInterval:    100,
@@ -221,7 +216,6 @@
 				MaxInflightMsgs: 256,
 				MaxSizePerMsg:   1048576,
 			},
->>>>>>> 908739e0
 		},
 	},
 }
