/*
Copyright IBM Corp. All Rights Reserved.

SPDX-License-Identifier: Apache-2.0
*/

package localconfig

import (
	"fmt"

	"strings"
	"time"

	"github.com/hyperledger/fabric/common/flogging"
	"github.com/hyperledger/fabric/common/policies"
	"github.com/hyperledger/fabric/common/viperutil"
	logging "github.com/op/go-logging"

	"github.com/spf13/viper"

	"path/filepath"

	cf "github.com/hyperledger/fabric/core/config"
	"github.com/hyperledger/fabric/msp"
)

const (
	pkgLogID = "common/tools/configtxgen/localconfig"

	// Prefix identifies the prefix for the configtxgen-related ENV vars.
	Prefix string = "CONFIGTX"
)

var (
	logger *logging.Logger

	configName string
)

func init() {
	logger = flogging.MustGetLogger(pkgLogID)
	flogging.SetModuleLevel(pkgLogID, "error")

	configName = strings.ToLower(Prefix)
}

const (
	// TestChainID is the channel name used for testing purposes when one is not given
	TestChainID = "testchainid"

	// SampleInsecureSoloProfile references the sample profile which does not include any MSPs and uses solo for ordering.
	SampleInsecureSoloProfile = "SampleInsecureSolo"
	// SampleDevModeSoloProfile references the sample profile which requires only basic membership for admin privileges and uses solo for ordering.
	SampleDevModeSoloProfile = "SampleDevModeSolo"
	// SampleDevModeSoloProfileV11 references the sample profile which requires only basic membership for admin privileges and uses solo for ordering, but has v1.1 capabilities enabled
	SampleDevModeSoloV11Profile = "SampleDevModeSoloV1_1"
	// SampleSingleMSPSoloProfile references the sample profile which includes only the sample MSP and uses solo for ordering.
	SampleSingleMSPSoloProfile = "SampleSingleMSPSolo"
	// SampleSingleMSPSoloV11Profile references the sample profile which includes only the sample MSP with v1.1 capabilities defined and uses solo for ordering.
	SampleSingleMSPSoloV11Profile = "SampleSingleMSPSoloV1_1"

	// SampleInsecureKafkaProfile references the sample profile which does not include any MSPs and uses Kafka for ordering.
	SampleInsecureKafkaProfile = "SampleInsecureKafka"
	// SampleDevModeKafkaProfile references the sample profile which requires only basic membership for admin privileges and uses Kafka for ordering.
	SampleDevModeKafkaProfile = "SampleDevModeKafka"
	// SampleDevModeKafkaProfileV11 references the sample profile which requires only basic membership for admin privileges and uses Kafka for ordering, but has v1.1 capabilities enabled.
	SampleDevModeKafkaV11Profile = "SampleDevModeKafkaV1_1"
	// SampleSingleMSPKafkaProfile references the sample profile which includes only the sample MSP and uses Kafka for ordering.
	SampleSingleMSPKafkaProfile = "SampleSingleMSPKafka"
	// SampleSingleMSPKafkaV11Profile references the sample profile which includes only the sample MSP with v1.1 capabilities defined and uses Kafka for ordering.
	SampleSingleMSPKafkaV11Profile = "SampleSingleMSPKafkaV1_1"

	// SampleSingleMSPChannelProfile references the sample profile which includes only the sample MSP and is used to create a channel
	SampleSingleMSPChannelProfile = "SampleSingleMSPChannel"
	// SampleSingleMSPChannelV11Profile references the sample profile which includes only the sample MSP with v1.1 capabilities and is used to create a channel
	SampleSingleMSPChannelV11Profile = "SampleSingleMSPChannelV1_1"

	//JCS: my options
	// SampleInsecureBFTsmartProfile references the sample profile which does not include any MSPs and uses BFT-SMaRt for ordering.
	SampleInsecureBFTsmartProfile = "SampleInsecureBFTsmart"
	// SampleSingleMSPBFTsmartProfile references the sample profile which includes only the sample MSP and uses BFT-SMaRt for ordering.
	SampleSingleMSPBFTsmartProfile = "SampleSingleMSPBFTsmart"

	// SampleConsortiumName is the sample consortium from the sample configtx.yaml
	SampleConsortiumName = "SampleConsortium"
	// SampleOrgName is the name of the sample org in the sample profiles
	SampleOrgName = "SampleOrg"

	// AdminRoleAdminPrincipal is set as AdminRole to cause the MSP role of type Admin to be used as the admin principal default
	AdminRoleAdminPrincipal = "Role.ADMIN"
	// MemberRoleAdminPrincipal is set as AdminRole to cause the MSP role of type Member to be used as the admin principal default
	MemberRoleAdminPrincipal = "Role.MEMBER"
)

// TopLevel consists of the structs used by the configtxgen tool.
type TopLevel struct {
	Profiles      map[string]*Profile        `yaml:"Profiles"`
	Organizations []*Organization            `yaml:"Organizations"`
	Application   *Application               `yaml:"Application"`
	Orderer       *Orderer                   `yaml:"Orderer"`
	Capabilities  map[string]map[string]bool `yaml:"Capabilities"`
	Resources     *Resources                 `yaml:"Resources"`
}

// Profile encodes orderer/application configuration combinations for the configtxgen tool.
type Profile struct {
	Consortium   string                 `yaml:"Consortium"`
	Application  *Application           `yaml:"Application"`
	Orderer      *Orderer               `yaml:"Orderer"`
	Consortiums  map[string]*Consortium `yaml:"Consortiums"`
	Capabilities map[string]bool        `yaml:"Capabilities"`
}

// Consortium represents a group of organizations which may create channels with eachother
type Consortium struct {
	Organizations []*Organization `yaml:"Organizations"`
}

// Application encodes the application-level configuration needed in config transactions.
type Application struct {
	Organizations []*Organization `yaml:"Organizations"`
	Capabilities  map[string]bool `yaml:"Capabilities"`
	Resources     *Resources      `yaml:"Resources"`
}

// Resouces encodes the application-level resources configuration needed to seed the resource tree
type Resources struct {
	DefaultModPolicy string
}

// Organization encodes the organization-level configuration needed in config transactions.
type Organization struct {
	Name           string `yaml:"Name"`
	ID             string `yaml:"ID"`
	MSPDir         string `yaml:"MSPDir"`
	MSPType        string `yaml:"MSPType"`
	AdminPrincipal string `yaml:"AdminPrincipal"`

	// Note: Viper deserialization does not seem to care for
	// embedding of types, so we use one organization struct
	// for both orderers and applications.
	AnchorPeers []*AnchorPeer `yaml:"AnchorPeers"`
}

// AnchorPeer encodes the necessary fields to identify an anchor peer.
type AnchorPeer struct {
	Host string `yaml:"Host"`
	Port int    `yaml:"Port"`
}

// Orderer contains configuration which is used for the
// bootstrapping of an orderer by the provisional bootstrapper.
type Orderer struct {
	OrdererType   string          `yaml:"OrdererType"`
	Addresses     []string        `yaml:"Addresses"`
	BatchTimeout  time.Duration   `yaml:"BatchTimeout"`
	BatchSize     BatchSize       `yaml:"BatchSize"`
	Kafka         Kafka           `yaml:"Kafka"`
	BFTsmart      BFTsmart        `yaml:"BFTsmart"` //JCS: my own options
	Organizations []*Organization `yaml:"Organizations"`
	MaxChannels   uint64          `yaml:"MaxChannels"`
	Capabilities  map[string]bool `yaml:"Capabilities"`
}

// BatchSize contains configuration affecting the size of batches.
type BatchSize struct {
	MaxMessageCount   uint32 `yaml:"MaxMessageSize"`
	AbsoluteMaxBytes  uint32 `yaml:"AbsoluteMaxBytes"`
	PreferredMaxBytes uint32 `yaml:"PreferredMaxBytes"`
}

// Kafka contains configuration for the Kafka-based orderer.
type Kafka struct {
	Brokers []string `yaml:"Brokers"`
}

//JCS: BFTsmart contains config for the BFT-SMaRt orderer
type BFTsmart struct {
	ConnectionPoolSize uint
	RecvPort           uint
}

var genesisDefaults = TopLevel{
	Orderer: &Orderer{
		OrdererType:  "solo",
		Addresses:    []string{"127.0.0.1:7050"},
		BatchTimeout: 2 * time.Second,
		BatchSize: BatchSize{
			MaxMessageCount:   10,
			AbsoluteMaxBytes:  10 * 1024 * 1024,
			PreferredMaxBytes: 512 * 1024,
		},
		Kafka: Kafka{
			Brokers: []string{"127.0.0.1:9092"},
		},
		BFTsmart: BFTsmart{ //JCS: my own options
			ConnectionPoolSize: 20,
			RecvPort:           9999,
		},
	},
}

// LoadTopLevel simply loads the configtx.yaml file into the structs above
// and completes their initialization.  Note, for environment overrides to work properly
// within a profile, Load(profile string) should be called when attempting to work within
// a particular profile.
func LoadTopLevel() *TopLevel {
	config := viper.New()
	cf.InitViper(config, configName)

	// For environment variables
	config.SetEnvPrefix(Prefix)
	config.AutomaticEnv()

	replacer := strings.NewReplacer(".", "_")
	config.SetEnvKeyReplacer(replacer)

	err := config.ReadInConfig()
	if err != nil {
		logger.Panic("Error reading configuration: ", err)
	}
	logger.Debugf("Using config file: %s", config.ConfigFileUsed())

	var uconf TopLevel
	err = viperutil.EnhancedExactUnmarshal(config, &uconf)
	if err != nil {
		logger.Panic("Error unmarshaling config into struct: ", err)
	}

	(&uconf).completeInitialization(filepath.Dir(config.ConfigFileUsed()))

	logger.Infof("Loaded configuration: %s", config.ConfigFileUsed())

	return &uconf
}

// Load returns the orderer/application config combination that corresponds to a given profile.
func Load(profile string) *Profile {
	config := viper.New()
	cf.InitViper(config, configName)

	// For environment variables
	config.SetEnvPrefix(Prefix)
	config.AutomaticEnv()

	// This replacer allows substitution within the particular profile without having to fully qualify the name
	replacer := strings.NewReplacer(strings.ToUpper(fmt.Sprintf("profiles.%s.", profile)), "", ".", "_")
	config.SetEnvKeyReplacer(replacer)

	err := config.ReadInConfig()
	if err != nil {
		logger.Panic("Error reading configuration: ", err)
	}
	logger.Debugf("Using config file: %s", config.ConfigFileUsed())

	var uconf TopLevel
	err = viperutil.EnhancedExactUnmarshal(config, &uconf)
	if err != nil {
		logger.Panic("Error unmarshaling config into struct: ", err)
	}

	result, ok := uconf.Profiles[profile]
	if !ok {
		logger.Panic("Could not find profile: ", profile)
	}

	result.completeInitialization(filepath.Dir(config.ConfigFileUsed()))

	logger.Infof("Loaded configuration: %s", config.ConfigFileUsed())

	return result
}

func (t *TopLevel) completeInitialization(configDir string) {
	for _, org := range t.Organizations {
		org.completeInitialization(configDir)
	}

	if t.Orderer != nil {
		t.Orderer.completeInitialization()
	}
}

func (p *Profile) completeInitialization(configDir string) {
	if p.Orderer != nil {
		for _, org := range p.Orderer.Organizations {
			org.completeInitialization(configDir)
		}
	}

	if p.Application != nil {
		for _, org := range p.Application.Organizations {
			org.completeInitialization(configDir)
		}
		if p.Application.Resources != nil {
			p.Application.Resources.completeInitialization()
		}
	}

	if p.Consortiums != nil {
		for _, consortium := range p.Consortiums {
			for _, org := range consortium.Organizations {
				org.completeInitialization(configDir)
			}
		}
	}

	// Some profiles will not define orderer parameters
	if p.Orderer != nil {
		p.Orderer.completeInitialization()
	}
}

func (r *Resources) completeInitialization() {
	for {
		switch {
		case r.DefaultModPolicy == "":
			r.DefaultModPolicy = policies.ChannelApplicationAdmins
		default:
			return
		}
	}
}

func (org *Organization) completeInitialization(configDir string) {
	// set the MSP type; if none is specified we assume BCCSP
	if org.MSPType == "" {
		org.MSPType = msp.ProviderTypeToString(msp.FABRIC)
	}

	if org.AdminPrincipal == "" {
		org.AdminPrincipal = AdminRoleAdminPrincipal
	}
	translatePaths(configDir, org)
}

func (oc *Orderer) completeInitialization() {
	for {
		switch {
		case oc.OrdererType == "":
			logger.Infof("Orderer.OrdererType unset, setting to %s", genesisDefaults.Orderer.OrdererType)
			oc.OrdererType = genesisDefaults.Orderer.OrdererType
		case oc.Addresses == nil:
			logger.Infof("Orderer.Addresses unset, setting to %s", genesisDefaults.Orderer.Addresses)
			oc.Addresses = genesisDefaults.Orderer.Addresses
		case oc.BatchTimeout == 0:
			logger.Infof("Orderer.BatchTimeout unset, setting to %s", genesisDefaults.Orderer.BatchTimeout)
			oc.BatchTimeout = genesisDefaults.Orderer.BatchTimeout
		case oc.BatchSize.MaxMessageCount == 0:
			logger.Infof("Orderer.BatchSize.MaxMessageCount unset, setting to %s", genesisDefaults.Orderer.BatchSize.MaxMessageCount)
			oc.BatchSize.MaxMessageCount = genesisDefaults.Orderer.BatchSize.MaxMessageCount
		case oc.BatchSize.AbsoluteMaxBytes == 0:
			logger.Infof("Orderer.BatchSize.AbsoluteMaxBytes unset, setting to %s", genesisDefaults.Orderer.BatchSize.AbsoluteMaxBytes)
			oc.BatchSize.AbsoluteMaxBytes = genesisDefaults.Orderer.BatchSize.AbsoluteMaxBytes
		case oc.BatchSize.PreferredMaxBytes == 0:
			logger.Infof("Orderer.BatchSize.PreferredMaxBytes unset, setting to %s", genesisDefaults.Orderer.BatchSize.PreferredMaxBytes)
			oc.BatchSize.PreferredMaxBytes = genesisDefaults.Orderer.BatchSize.PreferredMaxBytes
		case oc.Kafka.Brokers == nil:
			logger.Infof("Orderer.Kafka.Brokers unset, setting to %v", genesisDefaults.Orderer.Kafka.Brokers)
<<<<<<< HEAD
			p.Orderer.Kafka.Brokers = genesisDefaults.Orderer.Kafka.Brokers

		case p.Orderer.BFTsmart.ConnectionPoolSize == 0: //JCS: my own options
			logger.Infof("BFTsmart.ConnectionPoolSize unset, setting to %v", genesisDefaults.Orderer.BFTsmart.ConnectionPoolSize)
			p.Orderer.BFTsmart.ConnectionPoolSize = genesisDefaults.Orderer.BFTsmart.ConnectionPoolSize
		case p.Orderer.BFTsmart.RecvPort == 0: //JCS: my own options
			logger.Infof("BFTsmart.RecvPort unset, setting to %v", genesisDefaults.Orderer.BFTsmart.RecvPort)
			p.Orderer.BFTsmart.RecvPort = genesisDefaults.Orderer.BFTsmart.RecvPort

=======
			oc.Kafka.Brokers = genesisDefaults.Orderer.Kafka.Brokers
>>>>>>> 38c190f0
		default:
			return
		}
	}
}

func translatePaths(configDir string, org *Organization) {
	cf.TranslatePathInPlace(configDir, &org.MSPDir)
}<|MERGE_RESOLUTION|>--- conflicted
+++ resolved
@@ -358,19 +358,13 @@
 			oc.BatchSize.PreferredMaxBytes = genesisDefaults.Orderer.BatchSize.PreferredMaxBytes
 		case oc.Kafka.Brokers == nil:
 			logger.Infof("Orderer.Kafka.Brokers unset, setting to %v", genesisDefaults.Orderer.Kafka.Brokers)
-<<<<<<< HEAD
-			p.Orderer.Kafka.Brokers = genesisDefaults.Orderer.Kafka.Brokers
-
-		case p.Orderer.BFTsmart.ConnectionPoolSize == 0: //JCS: my own options
+			oc.Kafka.Brokers = genesisDefaults.Orderer.Kafka.Brokers
+		case oc.BFTsmart.ConnectionPoolSize == 0: //JCS: my own options
 			logger.Infof("BFTsmart.ConnectionPoolSize unset, setting to %v", genesisDefaults.Orderer.BFTsmart.ConnectionPoolSize)
-			p.Orderer.BFTsmart.ConnectionPoolSize = genesisDefaults.Orderer.BFTsmart.ConnectionPoolSize
-		case p.Orderer.BFTsmart.RecvPort == 0: //JCS: my own options
+			oc.BFTsmart.ConnectionPoolSize = genesisDefaults.Orderer.BFTsmart.ConnectionPoolSize
+		case oc.BFTsmart.RecvPort == 0: //JCS: my own options
 			logger.Infof("BFTsmart.RecvPort unset, setting to %v", genesisDefaults.Orderer.BFTsmart.RecvPort)
-			p.Orderer.BFTsmart.RecvPort = genesisDefaults.Orderer.BFTsmart.RecvPort
-
-=======
-			oc.Kafka.Brokers = genesisDefaults.Orderer.Kafka.Brokers
->>>>>>> 38c190f0
+			oc.BFTsmart.RecvPort = genesisDefaults.Orderer.BFTsmart.RecvPort
 		default:
 			return
 		}
