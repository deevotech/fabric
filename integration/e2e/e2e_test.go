--- conflicted
+++ resolved
@@ -112,10 +112,6 @@
 			By("getting the client peer by name")
 			peer := network.Peer("Org1", "peer1")
 
-<<<<<<< HEAD
-			RunQueryInvokeQuery(network, orderer, peer)
-			RunRespondWith(network, orderer, peer)
-=======
 			RunQueryInvokeQuery(network, orderer, peer, "testchannel")
 			RunRespondWith(network, orderer, peer, "testchannel")
 
@@ -127,7 +123,6 @@
 			CheckPeerStatsdMetrics(datagramReader.String(), "org1_peer0")
 			CheckPeerStatsdMetrics(datagramReader.String(), "org2_peer1")
 			CheckOrdererStatsdMetrics(datagramReader.String(), "ordererorg_orderer")
->>>>>>> 908739e0
 		})
 	})
 
@@ -367,17 +362,10 @@
 	Expect(sess).To(gbytes.Say("90"))
 }
 
-<<<<<<< HEAD
-func RunRespondWith(n *nwo.Network, orderer *nwo.Orderer, peer *nwo.Peer) {
-	By("responding with a 300")
-	sess, err := n.PeerUserSession(peer, "User1", commands.ChaincodeInvoke{
-		ChannelID: "testchannel",
-=======
 func RunRespondWith(n *nwo.Network, orderer *nwo.Orderer, peer *nwo.Peer, channel string) {
 	By("responding with a 300")
 	sess, err := n.PeerUserSession(peer, "User1", commands.ChaincodeInvoke{
 		ChannelID: channel,
->>>>>>> 908739e0
 		Orderer:   n.OrdererAddress(orderer, nwo.ListenPort),
 		Name:      "mycc",
 		Ctor:      `{"Args":["respond","300","response-message","response-payload"]}`,
@@ -392,11 +380,7 @@
 
 	By("responding with a 400")
 	sess, err = n.PeerUserSession(peer, "User1", commands.ChaincodeInvoke{
-<<<<<<< HEAD
-		ChannelID: "testchannel",
-=======
 		ChannelID: channel,
->>>>>>> 908739e0
 		Orderer:   n.OrdererAddress(orderer, nwo.ListenPort),
 		Name:      "mycc",
 		Ctor:      `{"Args":["respond","400","response-message","response-payload"]}`,
@@ -408,8 +392,6 @@
 	Expect(err).NotTo(HaveOccurred())
 	Eventually(sess, time.Minute).Should(gexec.Exit(1))
 	Expect(sess.Err).To(gbytes.Say(`Error: endorsement failure during invoke.`))
-<<<<<<< HEAD
-=======
 }
 
 func CheckPeerStatsdMetrics(contents, prefix string) {
@@ -608,5 +590,4 @@
 		resp.Body.Close()
 		return string(bodyBytes)
 	}
->>>>>>> 908739e0
 }