#!/bin/bash
#
# Copyright IBM Corp. All Rights Reserved.
#
# SPDX-License-Identifier: Apache-2.0
#

# if version not passed in, default to latest released version
<<<<<<< HEAD
export VERSION=1.3.0
# if ca version not passed in, default to latest released version
export CA_VERSION=$VERSION
# current version of thirdparty images (couchdb, kafka and zookeeper) released
export THIRDPARTY_IMAGE_VERSION=0.4.13
=======
export VERSION=1.4.0
# if ca version not passed in, default to latest released version
export CA_VERSION=$VERSION
# current version of thirdparty images (couchdb, kafka and zookeeper) released
export THIRDPARTY_IMAGE_VERSION=0.4.14
>>>>>>> 908739e0
export ARCH=$(echo "$(uname -s|tr '[:upper:]' '[:lower:]'|sed 's/mingw64_nt.*/windows/')-$(uname -m | sed 's/x86_64/amd64/g')")
export MARCH=$(uname -m)

printHelp() {
  echo "Usage: bootstrap.sh [version [ca_version [thirdparty_version]]] [options]"
  echo
  echo "options:"
  echo "-h : this help"
  echo "-d : bypass docker image download"
  echo "-s : bypass fabric-samples repo clone"
  echo "-b : bypass download of platform-specific binaries"
  echo
<<<<<<< HEAD
  echo "e.g. bootstrap.sh 1.3.0 -s"
  echo "would download docker images and binaries for version 1.3.0"
=======
  echo "e.g. bootstrap.sh 1.4.0 -s"
  echo "would download docker images and binaries for version 1.4.0"
>>>>>>> 908739e0
}

dockerFabricPull() {
  local FABRIC_TAG=$1
  for IMAGES in peer orderer ccenv javaenv tools; do
      echo "==> FABRIC IMAGE: $IMAGES"
      echo
      docker pull hyperledger/fabric-$IMAGES:$FABRIC_TAG
      docker tag hyperledger/fabric-$IMAGES:$FABRIC_TAG hyperledger/fabric-$IMAGES
  done
}

dockerThirdPartyImagesPull() {
  local THIRDPARTY_TAG=$1
  for IMAGES in couchdb kafka zookeeper; do
      echo "==> THIRDPARTY DOCKER IMAGE: $IMAGES"
      echo
      docker pull hyperledger/fabric-$IMAGES:$THIRDPARTY_TAG
      docker tag hyperledger/fabric-$IMAGES:$THIRDPARTY_TAG hyperledger/fabric-$IMAGES
  done
}

dockerCaPull() {
      local CA_TAG=$1
      echo "==> FABRIC CA IMAGE"
      echo
      docker pull hyperledger/fabric-ca:$CA_TAG
      docker tag hyperledger/fabric-ca:$CA_TAG hyperledger/fabric-ca
}

samplesInstall() {
  # clone (if needed) hyperledger/fabric-samples and checkout corresponding
  # version to the binaries and docker images to be downloaded
  if [ -d first-network ]; then
    # if we are in the fabric-samples repo, checkout corresponding version
    echo "===> Checking out v${VERSION} of hyperledger/fabric-samples"
    git checkout v${VERSION}
  elif [ -d fabric-samples ]; then
    # if fabric-samples repo already cloned and in current directory,
    # cd fabric-samples and checkout corresponding version
    echo "===> Checking out v${VERSION} of hyperledger/fabric-samples"
    cd fabric-samples && git checkout v${VERSION}
  else
    echo "===> Cloning hyperledger/fabric-samples repo and checkout v${VERSION}"
    git clone -b master https://github.com/hyperledger/fabric-samples.git && cd fabric-samples && git checkout v${VERSION}
  fi
}

# Incrementally downloads the .tar.gz file locally first, only decompressing it
# after the download is complete. This is slower than binaryDownload() but
# allows the download to be resumed.
binaryIncrementalDownload() {
      local BINARY_FILE=$1
      local URL=$2
      curl -f -s -C - ${URL} -o ${BINARY_FILE} || rc=$?
      # Due to limitations in the current Nexus repo:
      # curl returns 33 when there's a resume attempt with no more bytes to download
      # curl returns 2 after finishing a resumed download
      # with -f curl returns 22 on a 404
      if [ "$rc" = 22 ]; then
	  # looks like the requested file doesn't actually exist so stop here
	  return 22
      fi
      if [ -z "$rc" ] || [ $rc -eq 33 ] || [ $rc -eq 2 ]; then
          # The checksum validates that RC 33 or 2 are not real failures
          echo "==> File downloaded. Verifying the md5sum..."
          localMd5sum=$(md5sum ${BINARY_FILE} | awk '{print $1}')
          remoteMd5sum=$(curl -s ${URL}.md5)
          if [ "$localMd5sum" == "$remoteMd5sum" ]; then
              echo "==> Extracting ${BINARY_FILE}..."
              tar xzf ./${BINARY_FILE} --overwrite
	      echo "==> Done."
              rm -f ${BINARY_FILE} ${BINARY_FILE}.md5
          else
              echo "Download failed: the local md5sum is different from the remote md5sum. Please try again."
              rm -f ${BINARY_FILE} ${BINARY_FILE}.md5
              exit 1
          fi
      else
          echo "Failure downloading binaries (curl RC=$rc). Please try again and the download will resume from where it stopped."
          exit 1
      fi
}

# This will attempt to download the .tar.gz all at once, but will trigger the
# binaryIncrementalDownload() function upon a failure, allowing for resume
# if there are network failures.
binaryDownload() {
      local BINARY_FILE=$1
      local URL=$2
      echo "===> Downloading: " ${URL}
      # Check if a previous failure occurred and the file was partially downloaded
      if [ -e ${BINARY_FILE} ]; then
          echo "==> Partial binary file found. Resuming download..."
          binaryIncrementalDownload ${BINARY_FILE} ${URL}
      else
          curl ${URL} | tar xz || rc=$?
          if [ ! -z "$rc" ]; then
              echo "==> There was an error downloading the binary file. Switching to incremental download."
              echo "==> Downloading file..."
              binaryIncrementalDownload ${BINARY_FILE} ${URL}
	  else
	      echo "==> Done."
          fi
      fi
}

binariesInstall() {
  echo "===> Downloading version ${FABRIC_TAG} platform specific fabric binaries"
  binaryDownload ${BINARY_FILE} https://nexus.hyperledger.org/content/repositories/releases/org/hyperledger/fabric/hyperledger-fabric/${ARCH}-${VERSION}/${BINARY_FILE}
  if [ $? -eq 22 ]; then
     echo
     echo "------> ${FABRIC_TAG} platform specific fabric binary is not available to download <----"
     echo
   fi

  echo "===> Downloading version ${CA_TAG} platform specific fabric-ca-client binary"
  binaryDownload ${CA_BINARY_FILE} https://nexus.hyperledger.org/content/repositories/releases/org/hyperledger/fabric-ca/hyperledger-fabric-ca/${ARCH}-${CA_VERSION}/${CA_BINARY_FILE}
  if [ $? -eq 22 ]; then
     echo
     echo "------> ${CA_TAG} fabric-ca-client binary is not available to download  (Available from 1.1.0-rc1) <----"
     echo
   fi
}

dockerInstall() {
  which docker >& /dev/null
  NODOCKER=$?
  if [ "${NODOCKER}" == 0 ]; then
	  echo "===> Pulling fabric Images"
	  dockerFabricPull ${FABRIC_TAG}
	  echo "===> Pulling fabric ca Image"
	  dockerCaPull ${CA_TAG}
	  echo "===> Pulling thirdparty docker images"
	  dockerThirdPartyImagesPull ${THIRDPARTY_TAG}
	  echo
	  echo "===> List out hyperledger docker images"
	  docker images | grep hyperledger*
  else
    echo "========================================================="
    echo "Docker not installed, bypassing download of Fabric images"
    echo "========================================================="
  fi
}

DOCKER=true
SAMPLES=true
BINARIES=true

# Parse commandline args pull out
# version and/or ca-version strings first
if [ ! -z "$1" -a ${1:0:1} != "-" ]; then
  VERSION=$1;shift
  if [ ! -z "$1"  -a ${1:0:1} != "-" ]; then
    CA_VERSION=$1;shift
    if [ ! -z "$1"  -a ${1:0:1} != "-" ]; then
      THIRDPARTY_IMAGE_VERSION=$1;shift
    fi
  fi
fi

# prior to 1.2.0 architecture was determined by uname -m
if [[ $VERSION =~ ^1\.[0-1]\.* ]]; then
  export FABRIC_TAG=${MARCH}-${VERSION}
  export CA_TAG=${MARCH}-${CA_VERSION}
  export THIRDPARTY_TAG=${MARCH}-${THIRDPARTY_IMAGE_VERSION}
else
  # starting with 1.2.0, multi-arch images will be default
  : ${CA_TAG:="$CA_VERSION"}
  : ${FABRIC_TAG:="$VERSION"}
  : ${THIRDPARTY_TAG:="$THIRDPARTY_IMAGE_VERSION"}
fi

BINARY_FILE=hyperledger-fabric-${ARCH}-${VERSION}.tar.gz
CA_BINARY_FILE=hyperledger-fabric-ca-${ARCH}-${CA_VERSION}.tar.gz

# then parse opts
while getopts "h?dsb" opt; do
  case "$opt" in
    h|\?)
      printHelp
      exit 0
    ;;
    d)  DOCKER=false
    ;;
    s)  SAMPLES=false
    ;;
    b)  BINARIES=false
    ;;
  esac
done

if [ "$SAMPLES" == "true" ]; then
  echo
  echo "Installing hyperledger/fabric-samples repo"
  echo
  samplesInstall
fi
if [ "$BINARIES" == "true" ]; then
  echo
  echo "Installing Hyperledger Fabric binaries"
  echo
  binariesInstall
fi
if [ "$DOCKER" == "true" ]; then
  echo
  echo "Installing Hyperledger Fabric docker images"
  echo
  dockerInstall
fi<|MERGE_RESOLUTION|>--- conflicted
+++ resolved
@@ -6,19 +6,11 @@
 #
 
 # if version not passed in, default to latest released version
-<<<<<<< HEAD
-export VERSION=1.3.0
-# if ca version not passed in, default to latest released version
-export CA_VERSION=$VERSION
-# current version of thirdparty images (couchdb, kafka and zookeeper) released
-export THIRDPARTY_IMAGE_VERSION=0.4.13
-=======
 export VERSION=1.4.0
 # if ca version not passed in, default to latest released version
 export CA_VERSION=$VERSION
 # current version of thirdparty images (couchdb, kafka and zookeeper) released
 export THIRDPARTY_IMAGE_VERSION=0.4.14
->>>>>>> 908739e0
 export ARCH=$(echo "$(uname -s|tr '[:upper:]' '[:lower:]'|sed 's/mingw64_nt.*/windows/')-$(uname -m | sed 's/x86_64/amd64/g')")
 export MARCH=$(uname -m)
 
@@ -31,13 +23,8 @@
   echo "-s : bypass fabric-samples repo clone"
   echo "-b : bypass download of platform-specific binaries"
   echo
-<<<<<<< HEAD
-  echo "e.g. bootstrap.sh 1.3.0 -s"
-  echo "would download docker images and binaries for version 1.3.0"
-=======
   echo "e.g. bootstrap.sh 1.4.0 -s"
   echo "would download docker images and binaries for version 1.4.0"
->>>>>>> 908739e0
 }
 
 dockerFabricPull() {
